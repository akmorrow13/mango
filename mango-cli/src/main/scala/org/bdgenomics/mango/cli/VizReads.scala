--- conflicted
+++ resolved
@@ -281,17 +281,12 @@
   @Args4jOption(required = false, name = "-prefetchSize", usage = "Bp to prefetch in executors.")
   var prefetchSize: Int = 10000
 
-<<<<<<< HEAD
   @Args4jOption(required = false, name = "-cacheSize", usage = "Bp to cache on driver.")
   var cacheSize: Int = VizReads.cacheSize
 
   @Args4jOption(required = false, name = "-preload", usage = "Chromosomes to prefetch, separated by commas (,).")
   var preload: String = null
 
-=======
-  @Args4jOption(required = false, name = "-preload", usage = "Chromosomes to prefetch, separated by commas (,).")
-  var preload: String = null
->>>>>>> 195f1a04
 }
 
 class VizServlet extends ScalatraServlet {
@@ -333,12 +328,6 @@
     }
 
     val templateEngine = new TemplateEngine
-    // set initial referenceRegion so it is defined
-    val region = session("referenceRegion").asInstanceOf[ReferenceRegion]
-    val indicator = VizCacheIndicator(region, 1)
-    VizReads.readsIndicator = indicator
-    VizReads.variantsIndicator = indicator
-    VizReads.featuresIndicator = indicator
 
     // generate file keys for front end
     val readsSamples: Option[List[(String, Option[String])]] = try {
@@ -634,9 +623,8 @@
   override def run(sc: SparkContext): Unit = {
     VizReads.sc = sc
 
-    // initialize all datasets
+    // initialize reference
     initAnnotations(sc)
-<<<<<<< HEAD
 
     VizReads.cacheSize = args.cacheSize
 
@@ -653,15 +641,6 @@
 
     val preload = Option(args.preload).getOrElse("").split(',').flatMap(r => LazyMaterialization.getContigPredicate(r))
 
-=======
-    initAlignments(sc)
-    initCoverages(sc)
-    initVariantContext(sc)
-    initFeatures(sc)
-
-    val preload = Option(args.preload).getOrElse("").split(',')
-
->>>>>>> 195f1a04
     // run discovery mode if it is specified in the startup script
     if (!preload.isEmpty) {
       val preloaded = VizReads.globalDict.records.filter(r => preload.contains(r.name))
@@ -692,7 +671,6 @@
   }
 
   /*
-<<<<<<< HEAD
  * Initialize loaded alignment files
  */
   def initAlignments(sc: SparkContext, prefetch: Int): Option[AlignmentRecordMaterialization] = {
@@ -791,101 +769,6 @@
       .filter(_._2 > 0.0)
   }
 
-=======
-   * Initialize loaded alignment files
-   */
-  def initAlignments(sc: SparkContext) = {
-    if (Option(args.readsPaths).isDefined) {
-      val readsPaths = args.readsPaths.split(",").toList
-
-      if (readsPaths.nonEmpty) {
-        VizReads.readsData = Some(new AlignmentRecordMaterialization(sc, readsPaths, VizReads.globalDict, Some(args.prefetchSize)))
-      }
-    }
-  }
-
-  /*
-   * Initialize coverage files
-   */
-  def initCoverages(sc: SparkContext) = {
-    if (Option(args.coveragePaths).isDefined) {
-      val coveragePaths = args.coveragePaths.split(",").toList
-
-      if (coveragePaths.nonEmpty) {
-        VizReads.coverageData = Some(new CoverageMaterialization(sc, coveragePaths, VizReads.globalDict, Some(args.prefetchSize)))
-      }
-    }
-  }
-
-  /**
-   * Initialize loaded variant files
-   */
-  def initVariantContext(sc: SparkContext) = {
-    // set flag for visualizing genotypes
-    VizReads.showGenotypes = args.showGenotypes
-
-    if (Option(args.variantsPaths).isDefined) {
-      val variantsPaths = args.variantsPaths.split(",").toList
-
-      if (variantsPaths.nonEmpty) {
-        VizReads.variantContextData = Some(new VariantContextMaterialization(sc, variantsPaths, VizReads.globalDict, Some(args.prefetchSize)))
-      }
-    }
-  }
-
-  /**
-   * Initialize loaded feature files
-   */
-  def initFeatures(sc: SparkContext) = {
-    val featurePaths = Option(args.featurePaths)
-    if (featurePaths.isDefined) {
-      val featurePaths = args.featurePaths.split(",").toList
-      if (featurePaths.nonEmpty) {
-        VizReads.featureData = Some(new FeatureMaterialization(sc, featurePaths, VizReads.globalDict, Some(args.prefetchSize)))
-      }
-    }
-  }
-
-  /**
-   * Runs total data scan over all feature, variant and coverage files, calculating the normalied frequency at all
-   * windows in the genome.
-   *
-   * @return Returns list of windowed regions in the genome and their corresponding normalized frequencies
-   */
-  def discoverFrequencies(sc: SparkContext): List[(ReferenceRegion, Double)] = {
-
-    val discovery = Discovery(VizReads.annotationRDD.getSequenceDictionary)
-    var regions: List[(ReferenceRegion, Double)] = List()
-
-    // get feature frequency
-    if (VizReads.featuresExist) {
-      val featureRegions = VizReads.featureData.get.getAll().map(ReferenceRegion.unstranded(_))
-      regions = regions ++ discovery.getFrequencies(featureRegions)
-    }
-
-    // get variant frequency
-    if (VizReads.variantsExist) {
-      val variantRegions = VizReads.variantContextData.get.getAll().map(r => ReferenceRegion(r.variant))
-      regions = regions ++ discovery.getFrequencies(variantRegions)
-    }
-
-    // get coverage frequency
-    // Note: calculating coverage frequency is an expensive operation. Only perform if sc is not local.
-    if (VizReads.coveragesExist && !sc.isLocal) {
-      val coverageRegions = VizReads.coverageData.get.getAll().map(ReferenceRegion(_))
-      regions = regions ++ discovery.getFrequencies(coverageRegions)
-    }
-
-    // group all regions together and reduce down for all data types
-    regions = regions.groupBy(_._1).map(r => (r._1, r._2.map(a => a._2).sum)).toList
-
-    // normalize and filter by regions with data
-    val max = regions.map(_._2).reduceOption(_ max _).getOrElse(1.0)
-    regions.map(r => (r._1, r._2 / max))
-      .filter(_._2 > 0.0)
-  }
-
->>>>>>> 195f1a04
   /**
    * preprocesses data by loading specified regions into memory for reads, coverage, variants and features
    *
@@ -897,7 +780,6 @@
     // jump starting Thread setup for Spark on the specific data files
 
     for (region <- regions) {
-<<<<<<< HEAD
       if (VizReads.materializer.featuresExist)
         VizReads.materializer.getFeatures().get.get(Some(region)).count()
       if (VizReads.materializer.readsExist)
@@ -906,16 +788,6 @@
         VizReads.materializer.getCoverage.get.get(Some(region)).count()
       if (VizReads.materializer.variantContextExist)
         VizReads.materializer.getVariantContext().get.get(Some(region)).count()
-=======
-      if (VizReads.featureData.isDefined)
-        VizReads.featureData.get.get(region)
-      if (VizReads.readsData.isDefined)
-        VizReads.readsData.get.get(region)
-      if (VizReads.coverageData.isDefined)
-        VizReads.coverageData.get.get(region)
-      if (VizReads.variantContextData.isDefined)
-        VizReads.variantContextData.get.get(region)
->>>>>>> 195f1a04
     }
   }
 
